--- conflicted
+++ resolved
@@ -3629,14 +3629,6 @@
 	}
 
 	return &persistence.WorkflowMutableState{
-<<<<<<< HEAD
-		ExecutionInfo:    info,
-		ActivitInfos:     activityInfos,
-		TimerInfos:       timerInfos,
-		BufferedEvents:   bufferedEvents,
-		SignalInfos:      signalInfos,
-		ReplicationState: replicationState,
-=======
 		ExecutionInfo:       info,
 		ActivitInfos:        activityInfos,
 		TimerInfos:          timerInfos,
@@ -3644,7 +3636,7 @@
 		SignalInfos:         signalInfos,
 		RequestCancelInfos:  cancellationInfos,
 		ChildExecutionInfos: childInfos,
->>>>>>> c3e240ed
+    ReplicationState: replicationState,
 	}
 }
 
@@ -3704,42 +3696,41 @@
 	}
 }
 
-<<<<<<< HEAD
+func copyCancellationInfo(sourceInfo *persistence.RequestCancelInfo) *persistence.RequestCancelInfo {
+	return &persistence.RequestCancelInfo{
+		InitiatedID:     sourceInfo.InitiatedID,
+		CancelRequestID: sourceInfo.CancelRequestID,
+	}
+}
+
+func copySignalInfo(sourceInfo *persistence.SignalInfo) *persistence.SignalInfo {
+	result := &persistence.SignalInfo{
+		InitiatedID:     sourceInfo.InitiatedID,
+		SignalRequestID: sourceInfo.SignalRequestID,
+		SignalName:      sourceInfo.SignalName,
+	}
+
+	copy(result.Input, sourceInfo.Input)
+	copy(result.Control, sourceInfo.Control)
+	return result
+}
+
+func copyChildInfo(sourceInfo *persistence.ChildExecutionInfo) *persistence.ChildExecutionInfo {
+	result := &persistence.ChildExecutionInfo{
+		InitiatedID:     sourceInfo.InitiatedID,
+		StartedID:       sourceInfo.StartedID,
+		CreateRequestID: sourceInfo.CreateRequestID,
+	}
+
+	copy(result.InitiatedEvent, sourceInfo.InitiatedEvent)
+	copy(result.StartedEvent, sourceInfo.StartedEvent)
+	return result
+}
+
 func copyReplicationState(source *persistence.ReplicationState) *persistence.ReplicationState {
 	return &persistence.ReplicationState{
 		CurrentVersion:   source.CurrentVersion,
 		LastWriteVersion: source.LastWriteVersion,
 		LastWriteEventID: source.LastWriteEventID,
 	}
-=======
-func copyCancellationInfo(sourceInfo *persistence.RequestCancelInfo) *persistence.RequestCancelInfo {
-	return &persistence.RequestCancelInfo{
-		InitiatedID:     sourceInfo.InitiatedID,
-		CancelRequestID: sourceInfo.CancelRequestID,
-	}
-}
-
-func copySignalInfo(sourceInfo *persistence.SignalInfo) *persistence.SignalInfo {
-	result := &persistence.SignalInfo{
-		InitiatedID:     sourceInfo.InitiatedID,
-		SignalRequestID: sourceInfo.SignalRequestID,
-		SignalName:      sourceInfo.SignalName,
-	}
-
-	copy(result.Input, sourceInfo.Input)
-	copy(result.Control, sourceInfo.Control)
-	return result
-}
-
-func copyChildInfo(sourceInfo *persistence.ChildExecutionInfo) *persistence.ChildExecutionInfo {
-	result := &persistence.ChildExecutionInfo{
-		InitiatedID:     sourceInfo.InitiatedID,
-		StartedID:       sourceInfo.StartedID,
-		CreateRequestID: sourceInfo.CreateRequestID,
-	}
-
-	copy(result.InitiatedEvent, sourceInfo.InitiatedEvent)
-	copy(result.StartedEvent, sourceInfo.StartedEvent)
-	return result
->>>>>>> c3e240ed
 }