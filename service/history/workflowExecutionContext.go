--- conflicted
+++ resolved
@@ -133,16 +133,8 @@
 	return c.updateHelper(builder, nil, nil, false, true, transactionID)
 }
 
-<<<<<<< HEAD
 func (c *workflowExecutionContext) updateVersion() error {
 	if c.msBuilder.replicationState != nil {
-=======
-func (c *workflowExecutionContext) updateWorkflowExecution(transferTasks []persistence.Task,
-	timerTasks []persistence.Task, transactionID int64) error {
-
-	crossDCEnabled := c.shard.GetService().GetClusterMetadata().IsGlobalDomainEnabled()
-	if crossDCEnabled {
->>>>>>> 1aecfbce
 		// Support for global domains is enabled and we are performing an update for global domain
 		domainEntry, err := c.shard.GetDomainCache().GetDomainByID(c.msBuilder.executionInfo.DomainID)
 		if err != nil {
@@ -156,8 +148,8 @@
 func (c *workflowExecutionContext) updateWorkflowExecution(transferTasks []persistence.Task,
 	timerTasks []persistence.Task, transactionID int64) error {
 
-	createReplicationTask := c.msBuilder.replicationState != nil
-	if createReplicationTask {
+	crossDCEnabled := c.msBuilder.replicationState != nil
+	if crossDCEnabled {
 		lastEventID := c.msBuilder.GetNextEventID() - 1
 		c.msBuilder.updateReplicationStateLastEventID(lastEventID)
 	}
